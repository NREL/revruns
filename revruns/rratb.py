# -*- coding: utf-8 -*-
"""revruns ATB

Methods for accessing ATB values and updating versions.

There are two types of tables, the worksheets and the flat table. The only
problem with the flat table is that it was missing Overnight Capital Costs
last time I checked. However, depending on where you get your FCR, the regular
capital costs might be more appropriate because of the construction period
financing term.

Ideally we have a consistent URL or an API, let's see what they've managed to
work in since i last checked.

Author: twillia2
Date: Fri Apr 15 09:40:28 MDT 2022
"""
from functools import lru_cache

import pandas as pd

from revruns import Paths


TECHNOLOGIES = {
    "battery_commerical": "Commercial Battery Storage",
    "battery_residential": "Residential Battery Storage",
    "battery_utility": "Utility-Scale Battery Storage",
    "biopower": "Biopower",
    "coal": "Coal",
    "csp": "CSP",
    "geothermal": "Geothermal",
    "hydropower": "Hydropower",
    "natural_gas": "Natural Gas",
    "nuclear": "Nuclear",
    "pumped_hydro": "Pumped Storage Hydropower",
    "pv_battery_utility": "Utility-Scale PV-Plus-Battery",
    "pv_commercial": "Commercial PV",
    "pv_residential": "Residential PV",
    "pv_utility": "Utility PV",
    "wind_distributed": "Distributed Wind",
    "wind_distributed_commercial": "Commercial DW",
    "wind_distributed_large": "Large DW",
    "wind_distributed_mid": "Midsize DW",
    "wind_distributed_residential": "Residential DW",
    "wind_onshore_utility": "Land-Based Wind",
    "wind_offshore_utility": "OffShore Wind",
}
CASES = {
    "randd": "R&D",
    "market": "Market"
}
TURBINE_CLASSES = {  # Keys represent top of ws bin @ 110 m/s
    100: "T1",
    7.1: "T2",
    6.5: "T3",
    5.9: "T4"
}


class ATB:
    """Methods for retrieving data from the Annual Technology Baseline."""

    def __init__(self, atb_year=2023, case="randd",
                 cost_year=2030, lifetime=30, scenario="moderate",
                 tech="wind_onshore_utility"):
        """Initialize ATB object."""
<<<<<<< HEAD
=======
        try:
            assert tech in self.technologies
        except:
            raise AssertionError(f"`tech` argument '{tech}' not recognized, "
                                 "check available technology keys using "
                                 "ATB.technologies")

        self.table_fpath = table_fpath
>>>>>>> 13799f67
        self.atb_year = atb_year
        self.case = case
        self.cost_year = cost_year
        self.lifetime = lifetime
        self.scenario = scenario
        self.tech = tech
        self.tech_test = tech
        self.data_home = Paths.data
        self.host = "https://oedi-data-lake.s3.amazonaws.com"
        self.url = f"{self.host}/ATB/electricity/csv/{atb_year}/ATBe.csv"

    def __repr__(self):
        """Return ATB representation string."""
        address = hex(id(self))
        msgs = [f"\n   {k}={v}" for k, v in self.__dict__.items()]
        msg = ", ".join(msgs)
        return f"<ATB object at {address}>: {msg}"

    def capex(self, res_class=None, tech=None):
        """Return capex for given tech and year.

        Parameters
        ----------
        res_class : int
            Resource class number from 1 to 10. Defaults to class 1.
        tech : int
            Technology subclass selection number. New for wind in 2023 since
            there are now several different turbines that are appropriate for
            different resource classes. Ranges from 1 to 4.

        Returns
        -------
        float : Value representing capital cost for the given year, technology,
                resource class, scenario, and technology sub-class.
        """
        df = self.data.copy()
        df = df[df["core_metric_parameter"] == "CAPEX"]
        df = self._filter(df, res_class=res_class, tech=tech)
        return df["value"]

    def capex_overnight(self, res_class=None, tech=None):
        """Return overnight capex for given tech and year.

        Parameters
        ----------
        res_class : int
            Resource class number from 1 to 10. Defaults to class 1.
        tech : int
            Technology subclass selection number. New for wind in 2023 since
            there are now several different turbines that are appropriate for
            different resource classes. Ranges from 1 to 4.

        Returns
        -------
        float : Value representing capital cost for the given year, technology,
                resource class, scenario, and technology sub-class.
        """
        df = self.data.copy()
        df = df[df["core_metric_parameter"] == "OCC"]
        df = self._filter(df, res_class=res_class, tech=tech)
        return df["value"]

<<<<<<< HEAD
    def cf(self, res_class=None, tech=None):
        """Return the capacity factor for a given year, res class, and tech.

        Parameters
        ----------
        res_class : int
            Resource class number from 1 to 10. Defaults to class 1.
        tech : int
            Technology subclass selection number. New for wind in 2023 since
            there are now several different turbines that are appropriate for
            different resource classes. Ranges from 1 to 4.

        Returns
        -------
        float : Value representing ccapacity factor for the given year, 
        technology, resource class, scenario, and technology sub-class.
        """
        df = self.data.copy()
        df = df[df["core_metric_parameter"] == "CF"]
        df = self._filter(df, res_class=res_class, tech=tech)
        return df["value"]
=======
    def cf_multipliers(self, tech_scenario="moderate", baseline_year=2023,
                       resource_class=5):
        """Build vector of generation multipliers based on a baseline year.

        Parameters
        ----------
        tech_scenario : str
            Target technology advancement scenario.
        baseline_year : int
            The baseline year to use when calculate improvement ratios.
        resource_class : int
            The target resource class.

        Returns
        -------
        dict : A dictionary of year improvement ratio key-value pairs.
        """
        # Get the full data table, everything else is pre-filtered
        df = self.full_data

        # Filter
        cdf = df[
            (df["core_metric_parameter"] == "CF") &
            (df["scenario"] == tech_scenario.capitalize()) &
            (df["technology_alias"] == TECHNOLOGIES[self.tech]) &
            (df["techdetail"] == f"Class{resource_class}")
        ]

        cdf = cdf[["core_metric_variable", "core_metric_parameter", "value"]]
        cdf = cdf.drop_duplicates()

        # Calculate multipliers
        base = cdf["value"][cdf["core_metric_variable"] == baseline_year]
        base = float(base)
        cdf["mult"] = cdf["value"] / base

        # Return as simplified object
        cf_mults = dict(zip(cdf["core_metric_variable"], cdf["mult"]))

        return cf_mults
>>>>>>> 13799f67

    def confin(self, res_class=None, tech=None):
        """Return construction financing factor for given tech and year.

        Parameters
        ----------
        res_class : int
            Resource class number from 1 to 10. Defaults to class 1.
        tech : int
            Technology subclass selection number. New for wind in 2023 since
            there are now several different turbines that are appropriate for
            different resource classes. Ranges from 1 to 4.

        Returns
        -------
        float : Value representing construction finance factor for the given
                year, technology, resource class, scenario, and technology
                sub-class.
        """
        df = self.data.copy()
        param = "Interest During Construction  - Nominal"
        df = df[df["core_metric_parameter"] == param]
        df = self._filter(df, res_class=res_class, tech=tech)
        return df["value"]

    @property
    def data(self):
        """Return the filtered dataset."""
        df = self.full_data.copy()
        df = df[df["technology_alias"] == TECHNOLOGIES[self.tech]]
        df = df[df["core_metric_variable"] == self.cost_year]
        df = df[df["scenario"] == self.scenario.capitalize()]  # This filters out the construction financing
        df = df[df["core_metric_case"] == CASES[self.case]]
        df = df[df["crpyears"].astype(str) == str(self.lifetime)]
        df.reset_index(drop=True, inplace=True)
        return df

    @property
    def local_path(self):
        """Return the package data path for a stored table."""
        lpath = self.data_home.joinpath("atb", str(self.atb_year), "ATBe.csv")
        lpath.parent.mkdir(exist_ok=True, parents=True)
        return lpath

    @property
    @lru_cache
    def full_data(self):
        """Return the full dataset."""
<<<<<<< HEAD
        # Read the full dataset 
        if not self.local_path.exists():
            df = pd.read_csv(self.url, low_memory=False)
            if "Unnamed: 0" in df:
                del df["Unnamed: 0"]
            df.to_csv(self.local_path, index=False)
=======
        if not self.table_fpath:
            if not self.local_path.exists():
                df = pd.read_csv(self.url, low_memory=False)
                if "Unnamed: 0" in df:
                    del df["Unnamed: 0"]
                df.to_csv(self.local_path, index=False)
            else:
                df = pd.read_csv(self.local_path, low_memory=False)
>>>>>>> 13799f67
        else:
            df = pd.read_csv(self.local_path, low_memory=False)
        return df

    def opex(self, res_class=None, tech=None):
        """Return opex for given tech and year.

        Parameters
        ----------
        res_class : int
            Resource class number from 1 to 10. Defaults to class 1.
        tech : int
            Technology subclass selection number. New for wind in 2023 since
            there are now several different turbines that are appropriate for
            different resource classes. Ranges from 1 to 4.

        Returns
        -------
        float : Value representing annual operating costs for the given
                year, technology, resource class, scenario, and technology
                sub-class.
        """
        df = self.data.copy()
        df = df[df["core_metric_parameter"] == "Fixed O&M"]
        df = self._filter(df, res_class=res_class, tech=tech)
        return df["value"]

    @classmethod
    @property
    def technologies(cls):
        """Return lookup of technology - ATB names."""
        return TECHNOLOGIES

    def _filter(self, df, tech=None, res_class=None):
        if not res_class and not tech:
            df = df[df["techdetail"] == "Class1"].iloc[0]
        if res_class:
            df = df[df["techdetail"] == f"Class{res_class}"].iloc[0]
        if tech:
            df = df[df["techdetail2"].str.contains(f"{tech}")].iloc[0]
        return df


if __name__ == "__main__":
<<<<<<< HEAD
    self = ATB(tech="pv_utility", atb_year=2023, cost_year=2030)
=======
    self = ATB(tech="pv_utility", atb_year=2022, cost_year=2030)
>>>>>>> 13799f67
<|MERGE_RESOLUTION|>--- conflicted
+++ resolved
@@ -65,8 +65,6 @@
                  cost_year=2030, lifetime=30, scenario="moderate",
                  tech="wind_onshore_utility"):
         """Initialize ATB object."""
-<<<<<<< HEAD
-=======
         try:
             assert tech in self.technologies
         except:
@@ -75,7 +73,6 @@
                                  "ATB.technologies")
 
         self.table_fpath = table_fpath
->>>>>>> 13799f67
         self.atb_year = atb_year
         self.case = case
         self.cost_year = cost_year
@@ -138,29 +135,6 @@
         df = self._filter(df, res_class=res_class, tech=tech)
         return df["value"]
 
-<<<<<<< HEAD
-    def cf(self, res_class=None, tech=None):
-        """Return the capacity factor for a given year, res class, and tech.
-
-        Parameters
-        ----------
-        res_class : int
-            Resource class number from 1 to 10. Defaults to class 1.
-        tech : int
-            Technology subclass selection number. New for wind in 2023 since
-            there are now several different turbines that are appropriate for
-            different resource classes. Ranges from 1 to 4.
-
-        Returns
-        -------
-        float : Value representing ccapacity factor for the given year, 
-        technology, resource class, scenario, and technology sub-class.
-        """
-        df = self.data.copy()
-        df = df[df["core_metric_parameter"] == "CF"]
-        df = self._filter(df, res_class=res_class, tech=tech)
-        return df["value"]
-=======
     def cf_multipliers(self, tech_scenario="moderate", baseline_year=2023,
                        resource_class=5):
         """Build vector of generation multipliers based on a baseline year.
@@ -201,7 +175,6 @@
         cf_mults = dict(zip(cdf["core_metric_variable"], cdf["mult"]))
 
         return cf_mults
->>>>>>> 13799f67
 
     def confin(self, res_class=None, tech=None):
         """Return construction financing factor for given tech and year.
@@ -250,14 +223,6 @@
     @lru_cache
     def full_data(self):
         """Return the full dataset."""
-<<<<<<< HEAD
-        # Read the full dataset 
-        if not self.local_path.exists():
-            df = pd.read_csv(self.url, low_memory=False)
-            if "Unnamed: 0" in df:
-                del df["Unnamed: 0"]
-            df.to_csv(self.local_path, index=False)
-=======
         if not self.table_fpath:
             if not self.local_path.exists():
                 df = pd.read_csv(self.url, low_memory=False)
@@ -266,7 +231,6 @@
                 df.to_csv(self.local_path, index=False)
             else:
                 df = pd.read_csv(self.local_path, low_memory=False)
->>>>>>> 13799f67
         else:
             df = pd.read_csv(self.local_path, low_memory=False)
         return df
@@ -311,8 +275,4 @@
 
 
 if __name__ == "__main__":
-<<<<<<< HEAD
-    self = ATB(tech="pv_utility", atb_year=2023, cost_year=2030)
-=======
-    self = ATB(tech="pv_utility", atb_year=2022, cost_year=2030)
->>>>>>> 13799f67
+    self = ATB(tech="pv_utility", atb_year=2022, cost_year=2030)