# -*- coding: utf-8 -*-
"""Create a raster out of an HDF point file."""
import click
import os
import shutil
import subprocess as sp
from pathlib import Path

import fiona
import geopandas as gpd
import h5py
import numpy as np
import pandas as pd
import rasterio as rio

from revruns import rr
from revruns.gdalmethods import rasterize

from scipy.spatial import cKDTree

os.environ['PROJ_NETWORK'] = 'OFF'


FILE_HELP = "The file from which to create the shape geotiff. (str)"
SAVE_HELP = ("The path to use for the output file. Defaults to current "
             "directory with the basename of the csv/h5 file. (str)")
VARIABLE_HELP = ("For HDF5 files, the data set to rasterize. For CSV files, "
                 "the field to rasterize. (str)")
CRS_HELP = ("Coordinate reference system. Pass as <'authority':'code'>. (str)")
RES_HELP = ("Target resolution, in the same units as the CRS. (numeric)")
AGG_HELP = ("For HDF5 time series, the aggregation function to use to render"
            " the raster layer. Any appropriate numpy method. If 'layer' is"
            " provided, this will be ignored."
            " defaults to mean. (str)")
LAYER_HELP = ("For HDF5 time series, the time index to render. If attempting "
              "to rasterize a time series and this isn't provided, an "
              "aggregation function will be used. Defaults to 0. (int)")
FILTER_HELP = ("A column name, value pair to use to filter the data before "
               "rasterizing (e.g. rraster -f state -f Georgia ...). (list)")
FILL_HELP = ("Fill na values by interpolation. (boolen)")
CUT_HELP = ("Path to vector file to use to clip output. (str)")


def csv(src, dst, variable, res, crs, fillna, cutline):
    # This is inefficient
    df = pd.read_csv(src)
    gdf = df.rr.to_geo()
    gdf = gdf[["geometry", variable]]

    # We need to reproject to the specified projection system
    gdf = gdf.to_crs(crs)

    # And finally rasterize
    rrasterize(gdf, res, dst, fillna, cutline)


def get_scale(ds, variable):
    attrs = ds[variable].attrs.keys()
    scale_key = [k for k in attrs if "scale_factor" in k][0]
    if scale_key:
        scale = ds[variable].attrs[scale_key]
    else:
        scale = 1
    return scale


def gpkg(src, dst, variable, resolution, crs, fillna, cutline):
    # This is inefficient
    gdf = gpd.read_file(src)
    gdf = gdf[["geometry", variable]]

    # We need to reproject to the specified projection system
    gdf = gdf.to_crs(crs)

    # Convert to true grid
    array, transform = to_grid(gdf, variable, resolution)


    # Or rasterize
    # rrasterize(gdf, resolution, dst, fillna, cutline)


def h5(src, dst, variable, resolution, crs, agg_fun, layer, fltr, fillna,
       cutline):
    """
    Rasterize dataset in HDF5 file.

    Parameters
    ----------
    src : str
        DESCRIPTION.
    dst : str
        DESCRIPTION.
    variable : str
        DESCRIPTION.
    resolution : int
        DESCRIPTION.
    crs : str
        DESCRIPTION.
    agg_fun : str
        DESCRIPTION.
    layer : str
        DESCRIPTION.
    fltr : str
        DESCRIPTION.
    fillna : bool
        DESCRIPTION.
    cutline : str
        DESCRIPTION.

    Returns
    -------
    """
    # Open the file
    with h5py.File(src, "r") as ds:
        meta = pd.DataFrame(ds["meta"][:])
        meta.rr.decode()

        # Is this a time series or single layer
        scale = get_scale(ds, variable)
        if len(ds[variable].shape) > 1:
            data = h5_timeseries(ds, variable, agg_fun, layer)
            field = "{}_{}".format(variable, agg_fun)
        else:
            data = ds[variable][:]
            field = variable

    # Append the data to the meta object and create geodataframe
    meta[field] = data / scale

    # Do we wnt to apply a filter? How to parameterize that?  # <-------------- Not ready
    if fltr:
        meta = meta[meta[fltr[0]] == fltr[1]]

    # Create a GeoDataFrame
    gdf = meta.rr.to_geo()
    gdf = gdf[["geometry", field]]

    # We need to reproject to the specified projection system
    gdf = gdf.to_crs(crs)

    # Create a consistent grid out of this
    # gdf = to_grid(gdf, variable, resolution)

    # And finally rasterize
    rrasterize(gdf, resolution, dst, fillna, cutline)

    return dst


def h5_timeseries(ds, dataset, agg_fun, layer):
    # Specifying a layer overrides the aggregation
    if layer:
        data = ds[dataset][layer]
    else:
        fun = getattr(np, agg_fun)
        data = fun(ds[dataset][:], axis=0)
    return data


def rrasterize(gdf, resolution, dst, fillna=False, cutline=None, variable=None):
    # Make sure we have the target directory
    os.makedirs(os.path.dirname(os.path.abspath(dst)), exist_ok=True)

    # Not doing this in memory in case it's big
    tmp_src = str(dst).replace(".tif", "_tmp.gpkg")
    gdf.to_file(tmp_src, driver="GPKG")
    layer_name = fiona.listlayers(tmp_src)[0]

    # There will only be two columns
    if not variable:
        variable = gdf.columns[1]

    # Set no data value
    dtype = str(gdf[variable].dtype)
    if "float" in dtype:
        na = np.finfo(dtype).max
    else:
        na = np.iinfo(dtype).max

    # Get extent
    te = [str(b) for b in gdf.total_bounds]

    # Write to dst
    sp.call(
        [
            "gdal_rasterize",
            tmp_src, dst,
            "-l", layer_name,
            "-a", variable,
            "-a_nodata", str(na),
            "-at",
            "-te", *te,
            "-tr", str(resolution), str(-int(resolution))
        ]
    )

    # Fill na values
    if fillna:
        tmp_dst = str(dst).replace(".tif", "_tmp.tif")
        sp.call(["gdal_fillnodata.py", dst, tmp_dst])
        if os.path.exists(dst):
            os.remove(dst)
        shutil.move(tmp_dst, dst)

    # Cut to vector
    if cutline:
        tmp_dst = str(dst).replace(".tif", "_tmp.tif")
        sp.call(["gdalwarp", dst, tmp_dst, "-cutline", cutline])
        os.remove(dst)
        shutil.move(tmp_dst, dst)

    # Get rid of temporary shapefile
    os.remove(tmp_src)


def to_grid(gdf, variable, resolution):
    """Convert coordinates from an irregular point dataset into an even grid.

    Parameters
    ----------
    gdf: geopandas.geodataframe.GeoDataFrame
        A geopandas data frame
    resolution: int | float
        The resolution of the target grid.

    Returns
    -------
    numpy.ndarray, numpy.ndarray
        Returns a 3D array (y, x, time) of data values a 2D array of coordinate
        values (nxy, 2).

    Notes
    -----
    - This only takes about a minute for a ~500 X 500 X 8760 dim dataset, but
    it eats up memory. If we saved the df to file, opened it as a dask data
    frame, and generated the arrays as dask arrays we might be able to save
    space.
    - At the moment it is a little awkardly shaped, just because I haven't
    gotten to it yet.
    """
    # Only one variable at a time here
    gdf = gdf[[variable, "geometry"]]

    # At the end of all this the actual data will be inbetween these columns
    non_values = ["geometry", "gx", "gy", "ix", "iy"]

    # Get the extent
    minx, miny, maxx, maxy = gdf.total_bounds

    # Estimate target grid coordinates
    gridx = np.arange(minx, maxx + resolution, resolution)
    gridy = np.arange(miny, maxy + resolution, resolution)
    grid_points = np.array(np.meshgrid(gridy, gridx)).T.reshape(-1, 2)

    # Go ahead and make the geotransform
    geotransform = [resolution, 0, minx, 0, resolution, miny]

    # Get source point coordinates
    gdf["y"] = gdf["geometry"].apply(lambda p: p.y)
    gdf["x"] = gdf["geometry"].apply(lambda p: p.x)
    points = gdf[["y", "x"]].values

    # Build kdtree
    ktree = cKDTree(grid_points)
    _, indices = ktree.query(points)

    # Those indices associate grid point coordinates with the original points
    gdf["gy"] = grid_points[indices, 0]
    gdf["gx"] = grid_points[indices, 1]

    # And these indices indicate the 2D cartesion positions of the grid
    gdf["iy"] = gdf["gy"].apply(lambda y: np.where(gridy == y)[0][0])
    gdf["ix"] = gdf["gx"].apply(lambda x: np.where(gridx == x)[0][0])

    # Now we want just the values from the data frame, no coordinates
    values = gdf[variable].T.values

    # Okay, now use this to create our 2D empty target grid
    grid = np.zeros((gridy.shape[0], gridx.shape[0]))
    grid[grid == 0] = np.nan

    # Now, use the cartesian indices to add the values to the new grid
    grid[gdf["iy"].values, gdf["ix"].values] = values  # <--------------------- Check these values against the original dataset

    # Holy cow, did that work?
    return grid, geotransform


@click.command()
@click.argument("src")
@click.argument("dst")
@click.option("--variable", "-v", required=True, help=VARIABLE_HELP)
@click.option("--resolution", "-r", required=True, help=RES_HELP)
@click.option("--crs", "-c", default="epsg:4326", help=CRS_HELP)
@click.option("--agg_fun", "-a", default="mean", help=AGG_HELP)
@click.option("--layer", "-l", default=None, help=LAYER_HELP)
@click.option("--fltr", "-f", default=None, multiple=True, help=FILTER_HELP)
@click.option("--fillna", "-fn", is_flag=True, help=FILL_HELP)
@click.option("--cutline", "-cl", default=None, help=CUT_HELP)
def main(src, dst, variable, resolution, crs, agg_fun, layer, fltr, fillna,
         cutline):
    """REVRUNS - RRASTER - Rasterize a reV output."""
    # Get the file extension and call the appropriate function
    extension = os.path.splitext(src)[-1]
    if extension == ".h5":
        h5(src, dst, variable, resolution, crs, agg_fun, layer, fltr, fillna,
           cutline)
    elif extension == ".csv":
        csv(src, dst, variable, resolution, crs, fillna, cutline)
    elif extension == ".gpkg":
        gpkg(src, dst, variable, resolution, crs, fillna, cutline)


if __name__ == "__main__":
<<<<<<< HEAD
    src = "/vast/shared-projects/rev/projects/lithuania/fy23/lithuania100/data/shapefiles/generic_wind_supply-curve-aggregation.gpkg"
    dst = "/vast/shared-projects/rev/projects/lithuania/fy23/lithuania100/data/shapefiles/generic_wind_supply-curve-aggregation.tif"
    resolution = 3_200
    fillna = True
    variable = "capacity"
    crs = "+proj=aea +lat_1=55.2 +lat_2=59.6 +lat_0=57.4 +lon_0=22.5 +x_0=0 +y_0=0 +ellps=GRS80 +units=m +no_defs"
    cutline = "/vast/shared-projects/rev/projects/lithuania/fy23/lithuania100/data/shapefiles/lithuania_border.gpkg"
=======
    src =  Path("/Users/twillia2/projects/fy23/atb_bespoke/paper_figures/data/figure7/review_reference_2030_moderate_140hh_196rd_supply-curve_vs_reference_2030_moderate_composite_supply-curve_diff_annual_energy-means.gpkg")
    dst = "/lustre/eaglefs/shared-projects/rev/projects/india/uttar_pradesh_hybrid/data/shapefiles/resource_regions.tif"
    resolution = 12270
    fillna = False
    variable = "annual_energy_means_difference_percent"
    crs = "epsg:5070"
    cutline = None
>>>>>>> 13799f67
<|MERGE_RESOLUTION|>--- conflicted
+++ resolved
@@ -4,6 +4,7 @@
 import os
 import shutil
 import subprocess as sp
+
 from pathlib import Path
 
 import fiona
@@ -11,7 +12,6 @@
 import h5py
 import numpy as np
 import pandas as pd
-import rasterio as rio
 
 from revruns import rr
 from revruns.gdalmethods import rasterize
@@ -313,20 +313,10 @@
 
 
 if __name__ == "__main__":
-<<<<<<< HEAD
-    src = "/vast/shared-projects/rev/projects/lithuania/fy23/lithuania100/data/shapefiles/generic_wind_supply-curve-aggregation.gpkg"
-    dst = "/vast/shared-projects/rev/projects/lithuania/fy23/lithuania100/data/shapefiles/generic_wind_supply-curve-aggregation.tif"
-    resolution = 3_200
-    fillna = True
-    variable = "capacity"
-    crs = "+proj=aea +lat_1=55.2 +lat_2=59.6 +lat_0=57.4 +lon_0=22.5 +x_0=0 +y_0=0 +ellps=GRS80 +units=m +no_defs"
-    cutline = "/vast/shared-projects/rev/projects/lithuania/fy23/lithuania100/data/shapefiles/lithuania_border.gpkg"
-=======
     src =  Path("/Users/twillia2/projects/fy23/atb_bespoke/paper_figures/data/figure7/review_reference_2030_moderate_140hh_196rd_supply-curve_vs_reference_2030_moderate_composite_supply-curve_diff_annual_energy-means.gpkg")
     dst = "/lustre/eaglefs/shared-projects/rev/projects/india/uttar_pradesh_hybrid/data/shapefiles/resource_regions.tif"
     resolution = 12270
     fillna = False
     variable = "annual_energy_means_difference_percent"
     crs = "epsg:5070"
-    cutline = None
->>>>>>> 13799f67
+    cutline = None